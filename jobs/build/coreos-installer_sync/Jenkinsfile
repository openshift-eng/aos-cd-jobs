#!/usr/bin/env groovy
node {
    checkout scm
    def release = load("pipeline-scripts/release.groovy")
    def buildlib = load("pipeline-scripts/buildlib.groovy")
    def commonlib = buildlib.commonlib

    commonlib.describeJob("coreos-installer_sync", """
        <h2>Sync contents of the coreos-installer RPM to mirror</h2>
        http://mirror.openshift.com/pub/openshift-v4/x86_64/clients/coreos-installer/

        Timing: This is only ever run by humans, upon request.
    """)

    properties([
        disableResume(),
        buildDiscarder(
            logRotator(
                artifactDaysToKeepStr: '',
                artifactNumToKeepStr: '',
                daysToKeepStr: '',
                numToKeepStr: ''
            )
        ),
        [
            $class: 'ParametersDefinitionProperty',
            parameterDefinitions: [
                string(
                    name: "NVR",
                    description: "NVR of the blessed brew build",
                    defaultValue: "",
                    trim: true,
                ),
                string(
                    name: "VERSION",
                    description: "Desired version name. Example: v3.0.1",
                    defaultValue: "",
                    trim: true,
                ),
                string(
                    name: "ARCHES",
                    description: "Arches to extract from the brew build. Defaults to all contained in the rpm",
                    defaultValue: "",
                    trim: true,
                ),
                choice(
                    name: 'ENV',
                    description: 'Which environment to sign in\nFor coreos-install is prod',
                    choices: [
                        "prod",
                    ].join("\n"),
                ),
                choice(
                    name: 'KEY_NAME',
                    description: 'Which key to sign with\nFor prod we currently use "redhatrelease2"',
                    choices: [
                        "redhatrelease2",
                    ].join("\n"),
                ),
                commonlib.dryrunParam(),
                commonlib.mockParam(),
            ],
        ]
    ])

    workdir = "${env.WORKSPACE}/coreos-installer_sync"
    commonlib.checkMock()
    buildlib.initialize()
    buildlib.cleanWorkdir(workdir)

    stage("Validate params") {
        if (!params.NVR) {
            error "NVR must be specified"
        }
        if (!params.VERSION) {
            error "VERSION must be specified"
        }
    }

    stage("Download RPM") {
        commonlib.shell(
            script: """
                set -exuo pipefail
                cd ${workdir}
                rm --recursive --force ./*
                brew --quiet download-build ${params.NVR}
                shopt -s nullglob
                rm --force *bootinfra* *dracut* *.src.rpm
                tree
            """
        )
    }

    stage("Extract RPM contents") {
        def arches = commonlib.cleanCommaList(params.ARCHES)
        commonlib.shell(
            script: "./extract.sh '${workdir}' '${params.VERSION}' '${arches}'",
        )
    }

    stage("calculate shasum") {
        commonlib.shell(
            script: "cd ${workdir} && sha256sum * > sha256sum.txt",
        )
    }

    stage("Sync to mirror") {
        if (params.DRY_RUN) {
            commonlib.shell(
                script: [
                    "echo 'Would have synced the following to ${mirror}:'",
                    "tree ${workdir}/${params.VERSION}",
                ].join('\n')
            )
        } else {
            sh "tree ${workdir} && cat ${workdir}/sha256sum.txt"
            commonlib.syncDirToS3Mirror("${workdir}/${params.VERSION}/", "/pub/openshift-v4/x86_64/clients/coreos-installer/${params.VERSION}/")
            commonlib.syncDirToS3Mirror("${workdir}/${params.VERSION}/", "/pub/openshift-v4/x86_64/clients/coreos-installer/latest/")
        }
    }

<<<<<<< HEAD
    stage("sign artifacts") {
        if (params.DRY_RUN) {
            echo "Would have signed artifacts"
            return
        }
        release.signArtifacts(
            name: params.VERSION,
            signature_name: "signature-1",
            dry_run: params.DRY_RUN,
            env: params.ENV,
            key_name: params.KEY_NAME,
            arch: "x86_64",
            digest: "",
            client_type: "",
            product: "coreos-installer",
        )
=======
        commonlib.syncDirToS3Mirror("${workdir}/${params.VERSION}/", "/pub/openshift-v4/x86_64/clients/coreos-installer/${params.VERSION}/")
        commonlib.syncDirToS3Mirror("${workdir}/${params.VERSION}/", "/pub/openshift-v4/x86_64/clients/coreos-installer/latest/")
>>>>>>> 9b0975d5
    }

    buildlib.cleanWorkspace()
}<|MERGE_RESOLUTION|>--- conflicted
+++ resolved
@@ -119,7 +119,6 @@
         }
     }
 
-<<<<<<< HEAD
     stage("sign artifacts") {
         if (params.DRY_RUN) {
             echo "Would have signed artifacts"
@@ -136,10 +135,10 @@
             client_type: "",
             product: "coreos-installer",
         )
-=======
+
         commonlib.syncDirToS3Mirror("${workdir}/${params.VERSION}/", "/pub/openshift-v4/x86_64/clients/coreos-installer/${params.VERSION}/")
         commonlib.syncDirToS3Mirror("${workdir}/${params.VERSION}/", "/pub/openshift-v4/x86_64/clients/coreos-installer/latest/")
->>>>>>> 9b0975d5
+
     }
 
     buildlib.cleanWorkspace()
