--- conflicted
+++ resolved
@@ -25,9 +25,7 @@
 }
 
 OCP_BUILD_DATA_URL = 'https://github.com/openshift-eng/ocp-build-data'
-<<<<<<< HEAD
 QUAY_RELEASE_REPO_URL = "quay.io/openshift-release-dev/ocp-release"
-=======
 
 # This is the URL that buildvm itself uses to resolve Jenkins
 # It shall be used by jenkinsapi to start new builds
@@ -35,5 +33,4 @@
 
 # This is the URL that humans behind a VPN use to browse Jenkins UI
 # It shall be used to print clickable logs that redirect the user to the triggered job page
-JENKINS_UI_URL = 'https://saml.buildvm.hosts.prod.psi.bos.redhat.com:8888'
->>>>>>> 2c1ce907
+JENKINS_UI_URL = 'https://saml.buildvm.hosts.prod.psi.bos.redhat.com:8888'