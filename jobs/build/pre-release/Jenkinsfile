--- conflicted
+++ resolved
@@ -140,22 +140,6 @@
             }
         }
 
-<<<<<<< HEAD
-            stage("sign") {
-                if ( params.MIRROR ) {
-                    release.signArtifacts(
-                        name: dest_release_tag,
-                        signature_name: "signature-1",
-                        dry_run: params.DRY_RUN,
-                        env: "prod",
-                        key_name: "beta2",
-                        arch: arch,
-                        digest: payloadDigest,
-                        client_type: 'ocp-dev-preview',
-                        product: "openshift",
-                    )
-                }
-=======
         stage("sign") {
             if ( params.MIRROR ) {
                 release.signArtifacts(
@@ -167,8 +151,8 @@
                     arch: arch,
                     digest: payloadDigest,
                     client_type: 'ocp-dev-preview',
+                    product: "openshift",
                 )
->>>>>>> 9b0975d5
             }
         }
 
