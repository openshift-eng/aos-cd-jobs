--- conflicted
+++ resolved
@@ -3,11 +3,7 @@
 from pyartcd.cli import cli
 from pyartcd.pipelines import (
     build_microshift, check_bugs, gen_assembly, prepare_release, promote, rebuild, report_rhcos,
-<<<<<<< HEAD
-    review_cvp, sweep, tarball_sources, build_sync, operator_sdk_sync
-=======
-    review_cvp, sweep, tarball_sources, build_sync, build_rhcos
->>>>>>> be08d034
+    review_cvp, sweep, tarball_sources, build_sync, build_rhcos, operator_sdk_sync
 )
 
 
