buildlib = load("pipeline-scripts/buildlib.groovy")
commonlib = buildlib.commonlib

// doozer_working must be in WORKSPACE in order to have artifacts archived
mirrorWorking = "${env.WORKSPACE}/MIRROR_working"
logLevel = ""
images = ""
dryRun = "--dry-run=false"
artifacts = []
// ######################################################################
// Single arch options

// Locally stored image stream stub
baseImageStream = "/home/jenkins/base-art-latest-imagestream-${params.BUILD_VERSION}.yaml"
// Kubeconfig allowing ART to interact with api.ci.openshift.org
ciKubeconfig = "/home/jenkins/kubeconfigs/art-publish.kubeconfig"

// See 'oc image mirror --help' for more information.
// This is the template for the SRC=DEST strings mentioned above
// in the case of mirroring just a single arch.
ocFmtStr = "registry.reg-aws.openshift.com:443/{repository}=quay.io/${params.ORGANIZATION}/${params.REPOSITORY}:{version}-{release}-{image_name_short}"
// End single arch options
// ######################################################################

// Multiarch
// Exactly how many arches does this branch support?
arches = []
multiarch = false

def initialize() {
    buildlib.cleanWorkdir(mirrorWorking)
    arches = buildlib.branch_arches("openshift-${params.BUILD_VERSION}").toList()

    /**
     * We need to process x86_64 for some of our work. This is because building
     * non-x86 releases requires the x86_64 imagestream to have been populated
     * with a 'cli' tag, which the release controller will then use for non-x86
     * release payloads.
     */
    arches.remove('x86_64')
    arches.add(0, 'x86_64')

    multiarch = arches.size() > 1
    if ( params.NOOP) {
	dryRun = "--dry-run=true"
	currentBuild.displayName += " [NOOP]"
    }
    if ( multiarch ) {
	currentBuild.displayName += " OCP ${params.BUILD_VERSION} - ${arches.join(', ')}"
	currentBuild.description = "Arches: ${arches.join(', ')}"
    } else {
	currentBuild.displayName += " OCP: ${params.BUILD_VERSION}"
	currentBuild.description = "Arches: default (x86_64)"
	artifacts.addAll(["MIRROR_working/oc_mirror_input", "MIRROR_working/release-is.yaml"])
    }

    if ( params.DEBUG ) {
	logLevel = " --loglevel=5 "
    }

    if ( params.IMAGES != '' ) {
	echo("Only syncing specified images: ${params.IMAGES}")
	currentBuild.description += "\nImages: ${params.IMAGES}"
	currentBuild.displayName += " [${params.IMAGES.split(',').size()} Image(s)]"
	images = "--images ${params.IMAGES}"
    }
}


// ######################################################################
// This will create a list of SOURCE=DEST strings in the output
// file(s). Will take a few minutes because we must query brew and the
// registry for each image.
def buildSyncGenInputs() {
	echo("Generating SRC=DEST and ImageStreams for arches")
	buildlib.doozer """
${images}
--working-dir "${mirrorWorking}" --group 'openshift-${params.BUILD_VERSION}'
release:gen-payload
--is-name ${params.BUILD_VERSION}-art-latest
--organization ${params.ORGANIZATION}
--repository ${params.REPOSITORY}
"""
	echo("Generated files:")
	echo("######################################################################")
	for ( String a: arches ) {
	    echo("######################################################################")
	    echo("src_dest.${a}")
	    sh("cat src_dest.${a}")
	}
	echo("Moving generated files into working directory for archival purposes")
	sh("mv src_dest* ${mirrorWorking}/")
	sh("mv image_stream*.yaml ${mirrorWorking}/")
	artifacts.addAll(["MIRROR_working/src_dest*", "MIRROR_working/image_stream*"])
}

// ######################################################################
// Now run the actual mirroring commands. We wrap this in a retry()
// loop because it is known to fail occassionally depending on the
// health of the source/destination endpoints.
def buildSyncMirrorImages() {
<<<<<<< HEAD
    for ( String arch: arches ) {
=======
    if ( multiarch ) {
        for ( String arch: arches ) {
            retry ( 3 ) {
                echo("Attempting to mirror arch: ${arch}")
                // Always login again. It may expire between loops
                // depending on amount of time elapsed
                buildlib.registry_quay_dev_login()
                buildlib.oc "${logLevel} image mirror ${dryRun} --filename=${mirrorWorking}/src_dest.${arch} --filter-by-os=${arch}"
            }
        }
    } else {
>>>>>>> b9b9efd1
        retry ( 3 ) {
            echo("Attempting to mirror arch: ${arch}")
            // Always login again. It may expire between loops
            // depending on amount of time elapsed
            buildlib.registry_quay_dev_login()
            buildlib.oc "${logLevel} image mirror ${dryRun} --filename=${mirrorWorking}/src_dest.${arch} --filter-by-os=${arch}"
            currentBuild.description += ", ${arch}"
        }
    }
}


def buildSyncApplyImageStreams() {
	echo("Updating ImageStream's")
<<<<<<< HEAD
    // And one more time for each other stream
    for ( String arch: arches ) {
        echo("Going to apply this ImageStream:")
        sh("cat ${mirrorWorking}/image_stream.${arch}.yaml")
        buildlib.oc "${logLevel} apply ${dryRun} --filename=${mirrorWorking}/image_stream.${arch}.yaml --kubeconfig ${ciKubeconfig}"
        currentBuild.description += ", ${arch}"
=======
        // And one more time for each other stream
        for ( String arch: arches ) {
            echo("Going to apply this ImageStream:")
            sh("cat ${mirrorWorking}/image_stream.${arch}.yaml")
            buildlib.oc "${logLevel} apply ${dryRun} --filename=${mirrorWorking}/image_stream.${arch}.yaml --kubeconfig ${ciKubeconfig}"
        }
    } else {
        buildlib.oc "${logLevel} apply ${dryRun} --filename=${ocIsObject} --kubeconfig ${ciKubeconfig}"
        currentBuild.description += "\nUpdated default ImageStream (amd64)"
>>>>>>> b9b9efd1
    }
}

return this<|MERGE_RESOLUTION|>--- conflicted
+++ resolved
@@ -99,28 +99,13 @@
 // loop because it is known to fail occassionally depending on the
 // health of the source/destination endpoints.
 def buildSyncMirrorImages() {
-<<<<<<< HEAD
     for ( String arch: arches ) {
-=======
-    if ( multiarch ) {
-        for ( String arch: arches ) {
-            retry ( 3 ) {
-                echo("Attempting to mirror arch: ${arch}")
-                // Always login again. It may expire between loops
-                // depending on amount of time elapsed
-                buildlib.registry_quay_dev_login()
-                buildlib.oc "${logLevel} image mirror ${dryRun} --filename=${mirrorWorking}/src_dest.${arch} --filter-by-os=${arch}"
-            }
-        }
-    } else {
->>>>>>> b9b9efd1
         retry ( 3 ) {
             echo("Attempting to mirror arch: ${arch}")
             // Always login again. It may expire between loops
             // depending on amount of time elapsed
             buildlib.registry_quay_dev_login()
-            buildlib.oc "${logLevel} image mirror ${dryRun} --filename=${mirrorWorking}/src_dest.${arch} --filter-by-os=${arch}"
-            currentBuild.description += ", ${arch}"
+            buildlib.oc "${logLevel} image mirror ${dryRun} --filename=${mirrorWorking}/src_dest.${arch}"
         }
     }
 }
@@ -128,24 +113,11 @@
 
 def buildSyncApplyImageStreams() {
 	echo("Updating ImageStream's")
-<<<<<<< HEAD
     // And one more time for each other stream
     for ( String arch: arches ) {
         echo("Going to apply this ImageStream:")
         sh("cat ${mirrorWorking}/image_stream.${arch}.yaml")
         buildlib.oc "${logLevel} apply ${dryRun} --filename=${mirrorWorking}/image_stream.${arch}.yaml --kubeconfig ${ciKubeconfig}"
-        currentBuild.description += ", ${arch}"
-=======
-        // And one more time for each other stream
-        for ( String arch: arches ) {
-            echo("Going to apply this ImageStream:")
-            sh("cat ${mirrorWorking}/image_stream.${arch}.yaml")
-            buildlib.oc "${logLevel} apply ${dryRun} --filename=${mirrorWorking}/image_stream.${arch}.yaml --kubeconfig ${ciKubeconfig}"
-        }
-    } else {
-        buildlib.oc "${logLevel} apply ${dryRun} --filename=${ocIsObject} --kubeconfig ${ciKubeconfig}"
-        currentBuild.description += "\nUpdated default ImageStream (amd64)"
->>>>>>> b9b9efd1
     }
 }
 
