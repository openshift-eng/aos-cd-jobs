--- conflicted
+++ resolved
@@ -176,11 +176,7 @@
                     } else {
                         withCredentials([string(credentialsId: 'openshift-bot-token', variable: 'GITHUB_TOKEN'), string(credentialsId: 'jboss-jira-token', variable: 'JIRA_TOKEN')]) {
                             if ( (major == 4 && minor >= 12) || major > 4 ) {
-<<<<<<< HEAD
-                                other_args = '--add-label "jira/valid-bug" --add-label "cherry-pick-approved" --add-label "backport-risk-assessed" --add-label "verified"'
-=======
-                                other_args = '--add-label "jira/valid-bug"'
->>>>>>> fe3bbf06
+                                other_args = '--add-label "jira/valid-bug" --add-label "verified"'
                                 for ( label in params.ADD_LABELS.split() ) {
                                     other_args += " --add-label '${label}'"
                                 }
