#!/usr/bin/env groovy

import org.jenkinsci.plugins.workflow.steps.FlowInterruptedException

def compressBrewLogs() {
    echo "Compressing brew logs.."
    commonlib.shell(script: "./find-and-compress-brew-logs.sh")
}

def isMassRebuild() {
    return currentBuild.displayName.contains("[mass rebuild]")
}

node {
    checkout scm
    def buildlib = load("pipeline-scripts/buildlib.groovy")
    def commonlib = buildlib.commonlib
    def slacklib = commonlib.slacklib

    commonlib.describeJob("ocp4-konflux", """
        Build OCP 4 images with Konflux
    """)

    // Expose properties for a parameterized build
    properties(
        [
            disableResume(),
            buildDiscarder(
                logRotator(
                    artifactDaysToKeepStr: '30',
                    daysToKeepStr: '30')),
            [
                $class: 'ParametersDefinitionProperty',
                parameterDefinitions: [
                    commonlib.dryrunParam(),
                    commonlib.mockParam(),
                    commonlib.artToolsParam(),
                    commonlib.ocpVersionParam('BUILD_VERSION', '4'),
                    booleanParam(
                        name: 'IGNORE_LOCKS',
                        description: 'Do not wait for other builds in this version to complete (use only if you know they will not conflict)',
                        defaultValue: false
                    ),
                    string(
                        name: 'PLR_TEMPLATE_COMMIT',
                        description: '(Optional) Override the Pipeline Run template commit from openshift-priv/art-konflux-template; Format is ghuser@commitish e.g. jupierce@covscan-to-podman-2',
                        defaultValue: "",
                        trim: true,
                    ),
                    string(
                        name: 'ASSEMBLY',
                        description: 'The name of an assembly to rebase & build for. If assemblies are not enabled in group.yml, this parameter will be ignored',
                        defaultValue: "test",
                        trim: true,
                    ),
                    string(
                        name: 'DOOZER_DATA_PATH',
                        description: 'ocp-build-data fork to use (e.g. test customizations on your own fork)',
                        defaultValue: "https://github.com/openshift-eng/ocp-build-data",
                        trim: true,
                    ),
                    string(
                        name: 'DOOZER_DATA_GITREF',
                        description: '(Optional) Doozer data path git [branch / tag / sha] to use',
                        defaultValue: "",
                        trim: true,
                    ),
                    choice(
                        name: 'IMAGE_BUILD_STRATEGY',
                        description: 'Which images are candidates for building? "only/except" refer to list below',
                        choices: [
                            "only",
                            "all",
                            "except",
                        ].join("\n")
                    ),
                    string(
                        name: 'IMAGE_LIST',
                        description: '(Optional) Comma/space-separated list to include/exclude per BUILD_IMAGES (e.g. logging-kibana5,openshift-jenkins-2)',
                        defaultValue: "",
                        trim: true,
                    ),
                    booleanParam(
                        name: 'SKIP_PLASHETS',
                        description: 'Do not build plashets (for example to save time when running multiple builds against test assembly)',
                        defaultValue: true,
                    ),
                    string(
                            name: 'LIMIT_ARCHES',
                            description: '(Optional) Limit included arches to this list. Valid values are (aarch64, ppc64le, s390x, x86_64)',
                            defaultValue: "",
                            trim: true,
                    ),
                    booleanParam(
                        name: 'SKIP_REBASE',
                        description: '(For testing) Skip the rebase step',
                        defaultValue: false
                    ),
                    booleanParam(
                        name: 'SKIP_BUNDLE_BUILD',
                        description: '(For testing) Skip the OLM bundle build step',
                        defaultValue: false,  // Default to true until we believe bundle build is stable.
                    ),
                    commonlib.enableTelemetryParam() + [defaultValue: true],
<<<<<<< HEAD
                    commonlib.telemetryEndpointParam() + [defaultValue: 'http://internal-a68c498d3b8f34033b0651d295a2fd2a-518993245.us-east-1.elb.amazonaws.com:4317'],
=======
                    commonlib.telemetryEndpointParam() + [defaultValue: 'http://internal-ae376ae27a0164533897f63672a9a423-1051671585.us-east-1.elb.amazonaws.com:4317'],
>>>>>>> 604f8f86
                ]
            ],
        ]
    )

    commonlib.checkMock()

    if (currentBuild.description == null) {
        currentBuild.description = ""
    }
    sshagent(["openshift-bot"]) {
        stage("initialize") {
            currentBuild.displayName = "#${currentBuild.number}"
        }

        stage("ocp4") {
            // artcd command
            def cmd = [
                "artcd",
                "-v",
                "--working-dir=./artcd_working",
                "--config=./config/artcd.toml",
            ]
            if (params.DRY_RUN) {
                cmd << "--dry-run"
            }
            cmd += [
                "beta:ocp4-konflux",
                "--version=${params.BUILD_VERSION}",
                "--assembly=${params.ASSEMBLY}",
            ]
            if (params.DOOZER_DATA_PATH) {
                cmd << "--data-path=${params.DOOZER_DATA_PATH}"
            }
            if (params.DOOZER_DATA_GITREF) {
                cmd << "--data-gitref=${params.DOOZER_DATA_GITREF}"
            }
            if (params.SKIP_PLASHETS) {
                cmd << "--skip-plashets"
            }
            if (params.LIMIT_ARCHES) {
                for (arch in params.LIMIT_ARCHES.split("[,\\s]+")) {
                    cmd << "--arch" << arch.trim()
                }
            }
            if (params.PLR_TEMPLATE_COMMIT) {
                cmd << "--plr-template=${params.PLR_TEMPLATE_COMMIT}"
            }
            cmd += [
                "--image-build-strategy=${params.IMAGE_BUILD_STRATEGY}",
                "--image-list=${commonlib.cleanCommaList(params.IMAGE_LIST)}"
            ]
            if (params.SKIP_REBASE) {
                cmd << "--skip-rebase"
            }
            if (params.IGNORE_LOCKS) {
                cmd << "--ignore-locks"
            }
            if (params.SKIP_BUNDLE_BUILD) {
                cmd << "--skip-bundle-build"
            }

            // Needed to detect manual builds
                wrap([$class: 'BuildUser']) {
                        builderEmail = env.BUILD_USER_EMAIL
                }

            buildlib.withAppCiAsArtPublish() {
                withCredentials([
                            string(credentialsId: 'jenkins-service-account', variable: 'JENKINS_SERVICE_ACCOUNT'),
                            string(credentialsId: 'jenkins-service-account-token', variable: 'JENKINS_SERVICE_ACCOUNT_TOKEN'),
                            file(credentialsId: 'openshift-bot-ocp-konflux-service-account', variable: 'KONFLUX_SA_KUBECONFIG'),
                            string(credentialsId: 'art-bot-slack-token', variable: 'SLACK_BOT_TOKEN'),
                            string(credentialsId: 'redis-server-password', variable: 'REDIS_SERVER_PASSWORD'),
                            file(credentialsId: 'konflux-art-images-auth-file', variable: 'KONFLUX_ART_IMAGES_AUTH_FILE'),
                            file(credentialsId: 'konflux-gcp-app-creds-prod', variable: 'GOOGLE_APPLICATION_CREDENTIALS'),
                ]){
                    def envVars = ["BUILD_USER_EMAIL=${builderEmail?: ''}", "BUILD_URL=${BUILD_URL}", "JOB_NAME=${JOB_NAME}", 'DOOZER_DB_NAME=art_dash']
                    if (params.TELEMETRY_ENABLED) {
                        envVars << "TELEMETRY_ENABLED=1"
                        if (params.OTEL_EXPORTER_OTLP_ENDPOINT && params.OTEL_EXPORTER_OTLP_ENDPOINT != "") {
                            envVars << "OTEL_EXPORTER_OTLP_ENDPOINT=${params.OTEL_EXPORTER_OTLP_ENDPOINT}"
                        }
                    }
                    withEnv(envVars) {
                        buildlib.init_artcd_working_dir()
                        try {
                            sh(script: cmd.join(' '), returnStdout: true)
                        } catch (err) {
                            // If any image build/push failures occurred, mark the job run as unstable
                            currentBuild.result = "UNSTABLE"
                        }
                    }
                }
            }
        }

        stage("terminate") {
            commonlib.safeArchiveArtifacts([
                "artcd_working/**/*.log",
                "artcd_working/doozer_working/*.yaml",
                "artcd_working/doozer_working/*.yml",
            ])
            buildlib.cleanWorkspace()
        }
    }
}<|MERGE_RESOLUTION|>--- conflicted
+++ resolved
@@ -102,11 +102,7 @@
                         defaultValue: false,  // Default to true until we believe bundle build is stable.
                     ),
                     commonlib.enableTelemetryParam() + [defaultValue: true],
-<<<<<<< HEAD
                     commonlib.telemetryEndpointParam() + [defaultValue: 'http://internal-a68c498d3b8f34033b0651d295a2fd2a-518993245.us-east-1.elb.amazonaws.com:4317'],
-=======
-                    commonlib.telemetryEndpointParam() + [defaultValue: 'http://internal-ae376ae27a0164533897f63672a9a423-1051671585.us-east-1.elb.amazonaws.com:4317'],
->>>>>>> 604f8f86
                 ]
             ],
         ]
