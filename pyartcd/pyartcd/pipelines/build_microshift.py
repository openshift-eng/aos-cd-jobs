--- conflicted
+++ resolved
@@ -140,18 +140,6 @@
             message = f"microshift for assembly {self.assembly} has been successfully built."
             if pr:
                 message += f"\nA PR to update the assembly definition has been created/updated: {pr.html_url}"
-<<<<<<< HEAD
-=======
-                message += "\nReview and merge the PR before you proceed.\n"
-            if assembly_type in [AssemblyTypes.CANDIDATE, AssemblyTypes.STANDARD]:
-                message += '\n'.join([
-                    "To attach the build to Errata, run <https://saml.buildvm.hosts.prod.psi.bos.redhat.com:8888/job/aos-cd-builds/job/build%252Fprepare-release/|prepare-release> job, or:",
-                    "```",
-                    f"elliott --group {self.group} --assembly {self.assembly} --rpms microshift find-builds -k rpm --member-only --use-default-advisory microshift",
-                    f"elliott --group {self.group} --assembly {self.assembly} attach-cve-flaws --use-default-advisory microshift",
-                    "```"
-                ])
->>>>>>> 8168492e
             if assembly_type in [AssemblyTypes.PREVIEW, AssemblyTypes.CANDIDATE]:
                 message += f"\n This is a {assembly_type.name} release. Please run <https://saml.buildvm.hosts.prod.psi.bos.redhat.com:8888/job/aos-cd-builds/job/build%252Fmicroshift_sync/|microshift_sync> to publish the build to mirror."
             if slack_client:
